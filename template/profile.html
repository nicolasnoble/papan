<link rel="import" href="../bower_components/paper-card/paper-card.html">
<link rel="import" href="../bower_components/iron-selector/iron-selector.html">
<link rel="import" href="../bower_components/iron-selector/iron-selectable.html">

<dom-module id="papan-user-profile">
  <link rel="import" type="css" href="profile.css">
  <template>
<<<<<<< HEAD
    <iron-pages id="content" selected="{{route.path}}" attr-for-selected="name">
      <div class="user-info">
        <img src$="{{user.picture}}"/>
        <div id="nickname">{{user.username}}</div>
=======
    <div class="user-info">
      <img src$="{{user.picture}}"/>
      <div id="nickname">{{user.username}}</div>
    </div>

    <div id="user-games-list">
      <div class="category">Games</div>
      <iron-selector selected="{{route.path}}" attr-for-selected="name">
        <template is="dom-repeat" id="gameList" items="{{games}}">
          <paper-card name="game" heading="{{item.name}}" image="{{item.picture}}" elevation="4" game="{{item.name}}">
          </paper-card>
        </template>
      </iron-selector>
    </div>

    <div id="user-achievements-list">
      <div class = "category">Achievements</div>
      <template is="dom-repeat" items="{{achievements}}">
      <div class="user-achievement">
        <div class="pic">{{item.picture}}</div>{{item.name}}
>>>>>>> 5e8b5cdf
      </div>

      <div id="user-games-list">
        <div class="category">Games</div>
        <template is="dom-repeat" items="{{games}}">
          <paper-card heading="{{item.name}}" image="{{item.picture}}" elevation="4" on-tap="showg" game="{{item.name}}">
          </paper-card>
        </template>
      </div>

      <div id="user-achievements-list">
        <div class = "category">Achievements</div>
        <template is="dom-repeat" items="{{achievements}}">
        <div class="user-achievement">
          <div class="pic">{{item.picture}}</div>{{item.name}}
        </div>
        </template>
      </div>
      <section name="game">
        <papan-game-page>
        </papan-game-page>
      </section>
    </iron-pages>
  </template>

  <style>
  </style>

  <script>
    Polymer({
      is: "papan-user-profile",

      listeners: {
        'iron-select': '_itemSelected'
      },

      //don't know what to dind it to
      _itemSelected: function(e, d) {
        gameSelected = d.item.game
      },

      ready: function() {
        this.games = [
          {id: 'chess', name: 'Chess', picture: 'chess.png'}, 
          {id: 'tictactoe', name: 'Tic Tac Toe', picture: 'tictactoe.png'}, 
          {id: 'falken', name: 'Falken\'s Maze', picture: 'falken.png'}, 
          {id: 'poker', name: 'Poker', picture: 'poker.png'}, 
          ]

       this.achievements = [
          { name: 'Gamer', picture: '⚄'}, 
          { name: 'Master of nuggets', picture: '♨︎'},
          { name: 'Killed em\' all', picture: '⚔'},
          { name: 'Ace of Spades', picture: '♠︎'},
        ]
      },
    })
  </script>
</dom-module><|MERGE_RESOLUTION|>--- conflicted
+++ resolved
@@ -5,33 +5,10 @@
 <dom-module id="papan-user-profile">
   <link rel="import" type="css" href="profile.css">
   <template>
-<<<<<<< HEAD
     <iron-pages id="content" selected="{{route.path}}" attr-for-selected="name">
       <div class="user-info">
         <img src$="{{user.picture}}"/>
         <div id="nickname">{{user.username}}</div>
-=======
-    <div class="user-info">
-      <img src$="{{user.picture}}"/>
-      <div id="nickname">{{user.username}}</div>
-    </div>
-
-    <div id="user-games-list">
-      <div class="category">Games</div>
-      <iron-selector selected="{{route.path}}" attr-for-selected="name">
-        <template is="dom-repeat" id="gameList" items="{{games}}">
-          <paper-card name="game" heading="{{item.name}}" image="{{item.picture}}" elevation="4" game="{{item.name}}">
-          </paper-card>
-        </template>
-      </iron-selector>
-    </div>
-
-    <div id="user-achievements-list">
-      <div class = "category">Achievements</div>
-      <template is="dom-repeat" items="{{achievements}}">
-      <div class="user-achievement">
-        <div class="pic">{{item.picture}}</div>{{item.name}}
->>>>>>> 5e8b5cdf
       </div>
 
       <div id="user-games-list">
