--- conflicted
+++ resolved
@@ -1,14 +1,7 @@
 <link rel="import" href="../bower_components/app-route/app-location.html">
 <link rel="import" href="../bower_components/app-route/app-route.html">
 <link rel="import" href="../bower_components/iron-pages/iron-pages.html">
-<<<<<<< HEAD
-=======
-<link rel="import" href="../bower_components/paper-button/paper-button.html">
->>>>>>> eaf2caaa
 <link rel="import" href="../bower_components/paper-card/paper-card.html">
-
-<link rel="import" href="auth-login.html">
-<link rel="import" href="auth-profile.html">
 
 <link rel="import" href="auth-login.html">
 <link rel="import" href="auth-profile.html">
@@ -18,19 +11,12 @@
 
   <template>
     <app-location
-<<<<<<< HEAD
-=======
       url-space-regex="^/render"
->>>>>>> eaf2caaa
       route="{{_route}}">
     </app-location>
     <app-route
       route="{{_route}}"
-<<<<<<< HEAD
-      pattern="/:view"
-=======
       pattern="/render/:view"
->>>>>>> eaf2caaa
       data="{{_routeData}}"
       tail="{{_pagesRoute}}">
     </app-route>
@@ -44,11 +30,7 @@
       fallback-selection="startupscreen">
       <div id="startupscreen">Welcome</div>
       <auth-login id="login">Login</auth-login>
-<<<<<<< HEAD
-      <auth-profile id="profile" route="{{_pagesRoute}}">Profile</auth-profile>
-=======
       <auth-profile id="profile">Profile</auth-profile>
->>>>>>> eaf2caaa
     </iron-pages>
   </template>
   <script>
