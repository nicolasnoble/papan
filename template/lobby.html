<link rel="import" href="../bower_components/app-route/app-route.html">
<link rel="import" href="../bower_components/iron-flex-layout/iron-flex-layout-classes.html">
<link rel="import" href="../bower_components/iron-pages/iron-pages.html">
<link rel="import" href="../bower_components/paper-button/paper-button.html">

<link rel="import" href="data/localize.html">
<link rel="import" href="chat.html">
<link rel="import" href="gamelist.html">

<dom-module id="papan-lobby">
  <link rel="import" type="css" href="lobby.css">
  <script src="../src/common/utils.js"></script>

  <template>
    <style include="iron-flex iron-flex-alignment"></style>
    <style is="custom-style" include="iron-flex iron-flex-alignment"></style>
    <app-route
      route="{{route}}"
      pattern="/:lobbyid"
      data="{{_routeData}}">
    </app-route>

    <div id="page" class="layout vertical">
      <div id="lobbycontent" class="layout flex horizontal">
        <div class="layout flex vertical">
          <iron-pages 
            selected="{{_view}}" 
            attr-for-selected="name" 
            fallback-selection="gamelist"
            class="layout flex">
            <papan-game-list 
              name="gamelist" 
              user="tom" 
              language="{{language}}"
              server="[[serverinfo]]"
              lobby=[[lobby]]
              gamelist="{{gamelist}}">
            </papan-game-list>
            <div name="lobby" class="layout flex horizontal">
              <template is="dom-if" if="!_hasTeams()">
                <div class="layout flex vertical">
                  <div>Min players: [[currentGame.json.players.min]]</div>
                  <div>Max players: [[currentGame.json.players.max]]</div>
                </div>
              </template>
              <template is="dom-if" if="_hasTeams()">
                <div class="layout flex vertical">
                  <template is="dom-repeat" items="[[currentGame.json.teams]]">
                    <div>[[item.name]]</div>
                    <div>Min cardinality: [[item.card_min]]</div>
                    <div>Max cardinality: [[item.card_max]]</div>
                    <template is="dom-repeat" items="[[item.players]]">
                      <div>Min players: [[item.min]]</div>
                      <div>Max players: >[[item.max]]</div>
                    </template>
                  </template>
                </div>
              </template>
              <div id="ownerview">
                <paper-button raised on-tap="_start">[[localize('startgame')]]</paper-button>
              </div>
              <div id="joinerview">
                <paper-button raised on-tap="_join">[[localize('joingame')]]</paper-button>
              </div>
            </div>
            <div id="main-view" name="board"></div>
          </iron-pages>
        </div>
      <div id="memberlist">
          <template is="dom-repeat" items="[[members]]">
            <div class="memberitem"><a href="#/profile/[[item.id]]">[[item.id]]</a></div>
          </template>
        </div>
        <papan-chat user=[[user.username]] lobby=[[lobby]]></papan-chat>
      </div>
    </div>
  </template>
  
  <script>
    'use strict'

    Polymer({
      is: 'papan-lobby',

      properties: {
        currentGame: {
          type: Object,
          notify: true
        },
        /*
          User connected to the lobby
        */
        user: {
          type: Object
        },

        route: {
          type: Object
        },

        gamelist: {
          type: Array,
          value: () => [],
          notify: true
        },

        lobby: {
          type: Object
        },

        serverinfo: {
          type: Object
        },

        members: {
          type: Array,
          value: () => [{id: 1}, {id: 2}, {id: 32}]
        },

        _routeData: {
          type: Object
        },

        _view: {
          type: String
        }
      },

      observers: [
        '_lobbyChanged(lobby)'
      ],

      behaviors: [
        PapanLocalize
      ],

<<<<<<< HEAD
      _hasTeams: function() {
        return currentGame && currentGame.json.teams
      },

      _lobbyChanged: function() {
=======
      _lobbyChanged: function () {
>>>>>>> f4fa9172
        if (this.lobby.isOwner) {
          this.$.ownerview.style.display = 'block'
          this.$.joinerview.style.display = 'none'
        } else {
          this.$.ownerview.style.display = 'none'
          this.$.joinerview.style.display = 'block'
        }
        this.lobby.on('update', info => {
          this._view = 'lobby'
          this.currentGame = info.info.gameInfo
        })
      },

      _start: function () {
        if (global.PapanUtils.isElectron()) {
          const electron = require('electron')
          const ipc = electron.ipcRenderer
          ipc.once('asynchronous-reply', (event, game) => {
            const renderer = game.gamePath + '/' + game.gameData.webcomponent
            let link = document.createElement('link')
            link.setAttribute('rel', 'import')
            link.setAttribute('href', renderer)
            link.onload = () => {
              let view = document.createElement('papan-main-board')
              view.setAttribute('id', 'main-board')
              view.addEventListener('view-ready', () => {
                ipc.send('asynchronous-message', { type: 'refreshPublicScene' })
              })
              view.addEventListener('action', (event) => {
                ipc.send('asynchronous-message', { type: 'action', data: event.detail })
              })
              this.$['main-view'].appendChild(view)
            }
            document.body.appendChild(link)
          })
          ipc.send('asynchronous-message', { type: 'startGame' })
          ipc.on('publicSceneDelta', (event, { diff }) => {
            this.$['main-view'].children[0].applyPublicDelta(diff)
          })
        } else {
          window.alert('Browser support not implemented yet')
        }
      }
    })
  </script>
</dom-module><|MERGE_RESOLUTION|>--- conflicted
+++ resolved
@@ -134,15 +134,11 @@
         PapanLocalize
       ],
 
-<<<<<<< HEAD
-      _hasTeams: function() {
-        return currentGame && currentGame.json.teams
+      _hasTeams: function () {
+        return this.currentGame && this.currentGame.json.teams
       },
 
-      _lobbyChanged: function() {
-=======
       _lobbyChanged: function () {
->>>>>>> f4fa9172
         if (this.lobby.isOwner) {
           this.$.ownerview.style.display = 'block'
           this.$.joinerview.style.display = 'none'
