<link rel="import" href="../bower_components/iron-flex-layout/iron-flex-layout-classes.html">
<link rel="import" href="../bower_components/iron-icons/iron-icons.html">
<link rel="import" href="../bower_components/iron-icons/communication-icons.html">
<link rel="import" href="../bower_components/iron-icons/device-icons.html">
<link rel="import" href="../bower_components/iron-icons/places-icons.html">
<link rel="import" href="../bower_components/iron-selector/iron-selectable.html">
<link rel="import" href="../bower_components/paper-listbox/paper-listbox.html">
<link rel="import" href="../bower_components/paper-item/paper-item.html">
<link rel="import" href="../bower_components/paper-item/paper-icon-item.html">
<link rel="import" href="../bower_components/app-layout/app-drawer-layout/app-drawer-layout.html">
<link rel="import" href="../bower_components/app-layout/app-drawer/app-drawer.html">
<link rel="import" href="../bower_components/app-layout/app-scroll-effects/app-scroll-effects.html">

<link rel="import" href="data/localize.html">

<dom-module id="papan-drawer-menu">
  <link rel="import" type="css" href="drawermenu.css">
  <template>
    <app-drawer id="drawermenu" swipe-open>
<<<<<<< HEAD
      <paper-listbox selected="{{view}}" attr-for-selected="name">
        <paper-icon-item class="appmenuitem" name="friends">
          <iron-icon icon="communication:contacts"></iron-icon>[[localize('friends')]]
        </paper-icon-item>
        <paper-icon-item class="appmenuitem" name="games">
          <iron-icon icon="places:casino"></iron-icon>[[localize('games')]]
=======
      <paper-menu selected="{{view}}" attr-for-selected="name">
        <paper-icon-item class="appmenuitem" name="startupscreen">
          <iron-icon icon="home"></iron-icon>[[localize('home')]]
>>>>>>> d0db43c7
        </paper-icon-item>
        <a href="#/server/[[server]]/friends" tabindex="-1" name="friends">
          <paper-icon-item class="appmenuitem">
            <iron-icon icon="communication:contacts"></iron-icon>[[localize('friends')]]
          </paper-icon-item>
        </a>
        <a href="#/server/[[server]]/games" tabindex="-1" name="games">
          <paper-icon-item class="appmenuitem">
            <iron-icon icon="places:casino"></iron-icon>[[localize('games')]]
          </paper-icon-item>
        </a>
        <paper-icon-item class="appmenuitem" name="serverlist">
          <iron-icon icon="device:dvr"></iron-icon>[[localize('servers')]]
        </paper-icon-item>
<<<<<<< HEAD
      <div class="layout horizontal" style="margin: auto">
        <span>🇬🇧</span>
        <paper-toggle-button on-change="_toggle" id="switch"></paper-toggle-button>
        <span>🇫🇷</span>
      </div>
      </paper-listbox
=======
      </paper-menu>
>>>>>>> d0db43c7
    </app-drawer>
  </template>

  <style include="iron-flex iron-flex-alignment"></style>

  <script>
    'use strict'

    Polymer({
      is: "papan-drawer-menu",

      listeners: {
        'iron-select': '_itemSelected'
      },

      properties: {
        /*
          active viev
        */
        view: {
          type: String,
          notify: true
        },
        
        /*
          server where the game is hosted
        */
        server: {
          type: String
        }
      },

      behaviors: [
        PapanLocalize
      ],

      /*
        Toggle the drawer visibility
      */
      toggle: function() {
        this.$.drawermenu.toggle()
      },

      _itemSelected: function() {
        this.$.drawermenu.close()
      }
    })
  </script>
</dom-module><|MERGE_RESOLUTION|>--- conflicted
+++ resolved
@@ -17,18 +17,9 @@
   <link rel="import" type="css" href="drawermenu.css">
   <template>
     <app-drawer id="drawermenu" swipe-open>
-<<<<<<< HEAD
       <paper-listbox selected="{{view}}" attr-for-selected="name">
-        <paper-icon-item class="appmenuitem" name="friends">
-          <iron-icon icon="communication:contacts"></iron-icon>[[localize('friends')]]
-        </paper-icon-item>
-        <paper-icon-item class="appmenuitem" name="games">
-          <iron-icon icon="places:casino"></iron-icon>[[localize('games')]]
-=======
-      <paper-menu selected="{{view}}" attr-for-selected="name">
         <paper-icon-item class="appmenuitem" name="startupscreen">
           <iron-icon icon="home"></iron-icon>[[localize('home')]]
->>>>>>> d0db43c7
         </paper-icon-item>
         <a href="#/server/[[server]]/friends" tabindex="-1" name="friends">
           <paper-icon-item class="appmenuitem">
@@ -43,16 +34,7 @@
         <paper-icon-item class="appmenuitem" name="serverlist">
           <iron-icon icon="device:dvr"></iron-icon>[[localize('servers')]]
         </paper-icon-item>
-<<<<<<< HEAD
-      <div class="layout horizontal" style="margin: auto">
-        <span>🇬🇧</span>
-        <paper-toggle-button on-change="_toggle" id="switch"></paper-toggle-button>
-        <span>🇫🇷</span>
-      </div>
-      </paper-listbox
-=======
-      </paper-menu>
->>>>>>> d0db43c7
+      </paper-listbox>
     </app-drawer>
   </template>
 
